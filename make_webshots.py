--- conflicted
+++ resolved
@@ -147,12 +147,8 @@
         except Exception as exc:
             t = str(exc).rstrip()
         else:
-<<<<<<< HEAD
-            times[page] = time.monotonic() - t0
+            t = time.monotonic() - t0
             time.sleep(2)  # to overcome https://github.com/dandi/dandiarchive/issues/650 - animations etc
-=======
-            t = time.monotonic() - t0
->>>>>>> 6d69cfa6
             driver.save_screenshot(str(page_name.with_suffix('.png')))
         times[page] = t
         stats.append(LoadStat(
